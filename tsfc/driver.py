--- conflicted
+++ resolved
@@ -290,13 +290,6 @@
         _.update(parameters)
         parameters = _
 
-<<<<<<< HEAD
-    # No arguments, please!
-    if extract_arguments(expression):
-        raise ValueError("Cannot interpolate UFL expression with Arguments!")
-
-=======
->>>>>>> 6a0c1b73
     # Determine whether in complex mode
     complex_mode = is_complex(parameters["scalar_type"])
 
