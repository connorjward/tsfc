from __future__ import absolute_import

import collections
import time
from itertools import chain

from ufl.classes import Form
from ufl.log import GREEN

import gem
import gem.optimise as opt
import gem.impero_utils as impero_utils

from finat.quadrature import QuadratureRule, CollapsedGaussJacobiQuadrature

from tsfc import fem, ufl_utils
from tsfc.coffee import generate as generate_coffee
from tsfc.constants import default_parameters
<<<<<<< HEAD
from tsfc.finatinterface import create_element
from tsfc.fiatinterface import as_fiat_cell, create_quadrature
from tsfc.kernel_interface import KernelBuilder, needs_cell_orientations
=======
from tsfc.fiatinterface import QuadratureRule, as_fiat_cell, create_quadrature
>>>>>>> 50615554
from tsfc.logging import logger

import tsfc.kernel_interface.firedrake as firedrake_interface


def compile_form(form, prefix="form", parameters=None):
    """Compiles a UFL form into a set of assembly kernels.

    :arg form: UFL form
    :arg prefix: kernel name will start with this string
    :arg parameters: parameters object
    :returns: list of kernels
    """
    cpu_time = time.time()

    assert isinstance(form, Form)

    fd = ufl_utils.compute_form_data(form)
    logger.info(GREEN % "compute_form_data finished in %g seconds.", time.time() - cpu_time)

    kernels = []
    for integral_data in fd.integral_data:
        start = time.time()
        try:
            kernels.append(compile_integral(integral_data, fd, prefix, parameters))
        except impero_utils.NoopError:
            pass
        logger.info(GREEN % "compile_integral finished in %g seconds.", time.time() - start)

    logger.info(GREEN % "TSFC finished in %g seconds.", time.time() - cpu_time)
    return kernels


def compile_integral(integral_data, form_data, prefix, parameters,
                     interface=firedrake_interface):
    """Compiles a UFL integral into an assembly kernel.

    :arg integral_data: UFL integral data
    :arg form_data: UFL form data
    :arg prefix: kernel name will start with this string
    :arg parameters: parameters object
    :arg interface: backend module for the kernel interface
    :returns: a kernel constructed by the kernel interface
    """
    if parameters is None:
        parameters = default_parameters()
    else:
        _ = default_parameters()
        _.update(parameters)
        parameters = _

    # Remove these here, they're handled below.
    if parameters.get("quadrature_degree") in ["auto", "default", None, -1, "-1"]:
        del parameters["quadrature_degree"]
    if parameters.get("quadrature_rule") in ["auto", "default", None]:
        del parameters["quadrature_rule"]

    integral_type = integral_data.integral_type
    interior_facet = integral_type.startswith("interior_facet")
    mesh = integral_data.domain
    cell = integral_data.domain.ufl_cell()
    arguments = form_data.preprocessed_form.arguments()

    fiat_cell = as_fiat_cell(cell)
    integration_dim, entity_ids = lower_integral_type(fiat_cell, integral_type)

    argument_indices = tuple(tuple(gem.Index(extent=e)
                                   for e in create_element(arg.ufl_element()).index_shape)
                             for arg in arguments)
    quadrature_indices = []

    # Dict mapping domains to index in original_form.ufl_domains()
    domain_numbering = form_data.original_form.domain_numbering()
    builder = interface.KernelBuilder(integral_type, integral_data.subdomain_id,
                                      domain_numbering[integral_data.domain])
    return_variables = builder.set_arguments(arguments, argument_indices)

    coordinates = ufl_utils.coordinate_coefficient(mesh)
<<<<<<< HEAD
    builder.set_coordinates(coordinates, "coords")
=======
    if ufl_utils.is_element_affine(mesh.ufl_coordinate_element()):
        # For affine mesh geometries we prefer code generation that
        # composes well with optimisations.
        builder.set_coordinates(coordinates, mode='list_tensor')
    else:
        # Otherwise we use the approach that might be faster (?)
        builder.set_coordinates(coordinates)
>>>>>>> 50615554

    builder.set_coefficients(integral_data, form_data)

    # Map from UFL FiniteElement objects to Index instances.  This is
    # so we reuse Index instances when evaluating the same coefficient
    # multiple times with the same table.  Occurs, for example, if we
    # have multiple integrals here (and the affine coordinate
    # evaluation can be hoisted).
    index_cache = collections.defaultdict(gem.Index)

    # TODO: refactor this!
    def cellvolume(restriction):
        from ufl import dx
        form = 1 * dx(domain=mesh)
        fd = ufl_utils.compute_form_data(form)
        itg_data, = fd.integral_data
        integral, = itg_data.integrals

        # Check if the integral has a quad degree attached, otherwise use
        # the estimated polynomial degree attached by compute_form_data
        quadrature_degree = integral.metadata()["estimated_polynomial_degree"]

        integrand = ufl_utils.replace_coordinates(integral.integrand(), coordinates)
        quadrature_index = gem.Index(name='q')
        if interior_facet:
            def coefficient(ufl_coefficient, r):
                assert r is None
                return builder.coefficient(ufl_coefficient, restriction)
        else:
            assert restriction is None
            coefficient = builder.coefficient
        ir = fem.compile_ufl(integrand,
                             cell=cell,
                             quadrature_degree=quadrature_degree,
                             point_index=quadrature_index,
                             coefficient=coefficient,
                             index_cache=index_cache)
        if parameters["unroll_indexsum"]:
            ir = opt.unroll_indexsum(ir, max_extent=parameters["unroll_indexsum"])
        expr, = ir
        if quadrature_index in expr.free_indices:
            expr = gem.IndexSum(expr, quadrature_index)
        return expr

    # TODO: refactor this!
    def facetarea():
        from ufl import Measure
        assert integral_type != 'cell'
        form = 1 * Measure(integral_type, domain=mesh)
        fd = ufl_utils.compute_form_data(form)
        itg_data, = fd.integral_data
        integral, = itg_data.integrals

        # Check if the integral has a quad degree attached, otherwise use
        # the estimated polynomial degree attached by compute_form_data
        quadrature_degree = integral.metadata()["estimated_polynomial_degree"]

        integrand = ufl_utils.replace_coordinates(integral.integrand(), coordinates)
        quadrature_index = gem.Index(name='q')
        ir = fem.compile_ufl(integrand,
                             cell=cell,
                             integration_dim=integration_dim,
                             entity_ids=entity_ids,
                             quadrature_degree=quadrature_degree,
                             point_index=quadrature_index,
                             coefficient=builder.coefficient,
                             facet_number=builder.facet_number,
                             index_cache=index_cache)
        if parameters["unroll_indexsum"]:
            ir = opt.unroll_indexsum(ir, max_extent=parameters["unroll_indexsum"])
        expr, = ir
        if quadrature_index in expr.free_indices:
            expr = gem.IndexSum(expr, quadrature_index)
        return expr

    irs = []
    for integral in integral_data.integrals:
        params = {}
        # Record per-integral parameters
        params.update(integral.metadata())
        if params.get("quadrature_rule") == "default":
            del params["quadrature_rule"]
        # parameters override per-integral metadata
        params.update(parameters)

        # Check if the integral has a quad degree attached, otherwise use
        # the estimated polynomial degree attached by compute_form_data
        quadrature_degree = params.get("quadrature_degree",
                                       params["estimated_polynomial_degree"])
        try:
            quad_rule = params["quadrature_rule"]
        except KeyError:
            integration_cell = fiat_cell.construct_subelement(integration_dim)
            quad_rule = create_quadrature(integration_cell, quadrature_degree)
            quad_rule = QuadratureRule(cell, quad_rule.get_points(), quad_rule.get_weights())
            quad_rule.__class__ = CollapsedGaussJacobiQuadrature

        if not isinstance(quad_rule, QuadratureRule):
            raise ValueError("Expected to find a QuadratureRule object, not a %s" %
                             type(quad_rule))

        integrand = ufl_utils.replace_coordinates(integral.integrand(), coordinates)
        integrand = ufl_utils.split_coefficients(integrand, builder.coefficient_split)
        quadrature_index = gem.Index(name='ip')
        quadrature_indices.append(quadrature_index)
        ir = fem.compile_ufl(integrand,
                             interior_facet=interior_facet,
                             cell=cell,
                             integration_dim=integration_dim,
                             entity_ids=entity_ids,
                             quadrature_rule=quad_rule,
                             point_index=quadrature_index,
                             argument_indices=argument_indices,
                             coefficient=builder.coefficient,
                             cell_orientation=builder.cell_orientation,
                             facet_number=builder.facet_number,
                             index_cache=index_cache,
                             cellvolume=cellvolume,
                             facetarea=facetarea)
        if parameters["unroll_indexsum"]:
            ir = opt.unroll_indexsum(ir, max_extent=parameters["unroll_indexsum"])
        irs.append([(gem.IndexSum(expr, quadrature_index)
                     if quadrature_index in expr.free_indices
                     else expr)
                    for expr in ir])

    # Sum the expressions that are part of the same restriction
    ir = list(reduce(gem.Sum, e, gem.Zero()) for e in zip(*irs))

    # Need optimised roots for COFFEE
    ir = opt.replace_delta(ir)
    ir = opt.remove_componenttensors(ir)

    # Look for cell orientations in the IR
    if builder.needs_cell_orientations(ir):
        builder.require_cell_orientations()

    impero_c = impero_utils.compile_gem(return_variables, ir,
                                        tuple(quadrature_indices) + tuple(chain(*argument_indices)),
                                        remove_zeros=True)

    # Generate COFFEE
    index_names = [(si, name + str(n))
                   for index, name in zip(argument_indices, ['j', 'k'])
                   for n, si in enumerate(index)]
    if len(quadrature_indices) == 1:
        index_names.append((quadrature_indices[0], 'ip'))
    else:
        for i, quadrature_index in enumerate(quadrature_indices):
            index_names.append((quadrature_index, 'ip_%d' % i))

    body = generate_coffee(impero_c, index_names, ir, argument_indices)

    kernel_name = "%s_%s_integral_%s" % (prefix, integral_type, integral_data.subdomain_id)
    return builder.construct_kernel(kernel_name, body)


def lower_integral_type(fiat_cell, integral_type):
    """Lower integral type into the dimension of the integration
    subentity and a list of entity numbers for that dimension.

    :arg fiat_cell: FIAT reference cell
    :arg integral_type: integral type (string)
    """
    dim = fiat_cell.get_dimension()
    if integral_type == 'cell':
        integration_dim = dim
    elif integral_type in ['exterior_facet', 'interior_facet']:
        integration_dim = dim - 1
    else:
        # Extrusion case
        basedim, extrdim = dim
        assert extrdim == 1

        if integral_type in ['exterior_facet_vert', 'interior_facet_vert']:
            integration_dim = (basedim - 1, 1)
        elif integral_type in ['exterior_facet_bottom', 'exterior_facet_top', 'interior_facet_horiz']:
            integration_dim = (basedim, 0)
        else:
            raise NotImplementedError("integral type %s not supported" % integral_type)

    if integral_type == 'exterior_facet_bottom':
        entity_ids = [0]
    elif integral_type == 'exterior_facet_top':
        entity_ids = [1]
    else:
        entity_ids = range(len(fiat_cell.get_topology()[integration_dim]))

    return integration_dim, entity_ids<|MERGE_RESOLUTION|>--- conflicted
+++ resolved
@@ -16,13 +16,8 @@
 from tsfc import fem, ufl_utils
 from tsfc.coffee import generate as generate_coffee
 from tsfc.constants import default_parameters
-<<<<<<< HEAD
 from tsfc.finatinterface import create_element
 from tsfc.fiatinterface import as_fiat_cell, create_quadrature
-from tsfc.kernel_interface import KernelBuilder, needs_cell_orientations
-=======
-from tsfc.fiatinterface import QuadratureRule, as_fiat_cell, create_quadrature
->>>>>>> 50615554
 from tsfc.logging import logger
 
 import tsfc.kernel_interface.firedrake as firedrake_interface
@@ -101,17 +96,7 @@
     return_variables = builder.set_arguments(arguments, argument_indices)
 
     coordinates = ufl_utils.coordinate_coefficient(mesh)
-<<<<<<< HEAD
-    builder.set_coordinates(coordinates, "coords")
-=======
-    if ufl_utils.is_element_affine(mesh.ufl_coordinate_element()):
-        # For affine mesh geometries we prefer code generation that
-        # composes well with optimisations.
-        builder.set_coordinates(coordinates, mode='list_tensor')
-    else:
-        # Otherwise we use the approach that might be faster (?)
-        builder.set_coordinates(coordinates)
->>>>>>> 50615554
+    builder.set_coordinates(coordinates)
 
     builder.set_coefficients(integral_data, form_data)
 
