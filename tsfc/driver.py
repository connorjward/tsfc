from __future__ import absolute_import, print_function, division
from six import iterkeys, iteritems, viewitems
from six.moves import range, zip

import collections
<<<<<<< HEAD
import itertools
=======
import operator
>>>>>>> 95b96fb8
import time
from functools import reduce
from itertools import chain

from ufl.algorithms import extract_arguments, extract_coefficients
from ufl.algorithms.analysis import has_type
from ufl.classes import Form, CellVolume, Argument, FunctionSpace
from ufl.log import GREEN

import gem
import gem.impero_utils as impero_utils

from finat.point_set import PointSet
from finat.quadrature import AbstractQuadratureRule, make_quadrature

from tsfc import fem, ufl_utils
from tsfc.coffee import SCALAR_TYPE, generate as generate_coffee
from tsfc.fiatinterface import as_fiat_cell
from tsfc.finatinterface import create_element
from tsfc.logging import logger
from tsfc.parameters import default_parameters

from tsfc.kernel_interface import ProxyKernelInterface
import tsfc.kernel_interface.firedrake as firedrake_interface


def compile_form(form, prefix="form", parameters=None):
    """Compiles a UFL form into a set of assembly kernels.

    :arg form: UFL form
    :arg prefix: kernel name will start with this string
    :arg parameters: parameters object
    :returns: list of kernels
    """
    cpu_time = time.time()

    assert isinstance(form, Form)

    fd = ufl_utils.compute_form_data(form)
    logger.info(GREEN % "compute_form_data finished in %g seconds.", time.time() - cpu_time)

    kernels = []
    for integral_data in fd.integral_data:
        start = time.time()
        try:
            kernels.append(compile_integral(integral_data, fd, prefix, parameters))
        except impero_utils.NoopError:
            pass
        logger.info(GREEN % "compile_integral finished in %g seconds.", time.time() - start)

    logger.info(GREEN % "TSFC finished in %g seconds.", time.time() - cpu_time)
    return kernels


def compile_integral(integral_data, form_data, prefix, parameters,
                     interface=firedrake_interface):
    """Compiles a UFL integral into an assembly kernel.

    :arg integral_data: UFL integral data
    :arg form_data: UFL form data
    :arg prefix: kernel name will start with this string
    :arg parameters: parameters object
    :arg interface: backend module for the kernel interface
    :returns: a kernel constructed by the kernel interface
    """
    if parameters is None:
        parameters = default_parameters()
    else:
        _ = default_parameters()
        _.update(parameters)
        parameters = _

    # Remove these here, they're handled below.
    if parameters.get("quadrature_degree") in ["auto", "default", None, -1, "-1"]:
        del parameters["quadrature_degree"]
    if parameters.get("quadrature_rule") in ["auto", "default", None]:
        del parameters["quadrature_rule"]

    integral_type = integral_data.integral_type
    interior_facet = integral_type.startswith("interior_facet")
    mesh = integral_data.domain
    cell = integral_data.domain.ufl_cell()
    arguments = form_data.preprocessed_form.arguments()

    fiat_cell = as_fiat_cell(cell)
    integration_dim, entity_ids = lower_integral_type(fiat_cell, integral_type)

<<<<<<< HEAD
    argument_indices = tuple(tuple(tuple(gem.Index(extent=e)
                                         for e in create_element(elem).index_shape)
                                   for elem in ufl_utils.unmix_element(arg.ufl_element()))
                             for arg in arguments)
    flat_argument_indices = tuple(chain(*chain(*argument_indices)))
=======
    argument_multiindices = tuple(create_element(arg.ufl_element()).get_indices()
                                  for arg in arguments)
    argument_indices = tuple(chain(*argument_multiindices))
>>>>>>> 95b96fb8
    quadrature_indices = []

    # Dict mapping domains to index in original_form.ufl_domains()
    domain_numbering = form_data.original_form.domain_numbering()
    builder = interface.KernelBuilder(integral_type, integral_data.subdomain_id,
                                      domain_numbering[integral_data.domain])
<<<<<<< HEAD
    return_variables = []
    fake_args = [[Argument(FunctionSpace(arg.ufl_domain(), sub_elem), arg.number())
                  for sub_elem in ufl_utils.unmix_element(arg.ufl_element())]
                 for arg in arguments]
    for split_indices, split_args in zip(itertools.product(*argument_indices),
                                         itertools.product(*fake_args)):
        return_variables.extend(builder.set_arguments(split_args, split_indices))
=======
    return_variables = builder.set_arguments(arguments, argument_multiindices)
>>>>>>> 95b96fb8

    coordinates = ufl_utils.coordinate_coefficient(mesh)
    builder.set_coordinates(coordinates)

    builder.set_coefficients(integral_data, form_data)

    # Map from UFL FiniteElement objects to multiindices.  This is
    # so we reuse Index instances when evaluating the same coefficient
    # multiple times with the same table.
    index_cache = {}

    kernel_cfg = dict(interface=builder,
                      ufl_cell=cell,
                      precision=parameters["precision"],
                      integration_dim=integration_dim,
                      entity_ids=entity_ids,
<<<<<<< HEAD
                      # argument_indices=argument_indices,
=======
                      argument_multiindices=argument_multiindices,
>>>>>>> 95b96fb8
                      index_cache=index_cache)

    kernel_cfg["facetarea"] = facetarea_generator(mesh, coordinates, kernel_cfg, integral_type)
    kernel_cfg["cellvolume"] = cellvolume_generator(mesh, coordinates, kernel_cfg)

<<<<<<< HEAD
    irs = collections.defaultdict(list)
=======
    mode_irs = collections.OrderedDict()
>>>>>>> 95b96fb8
    for integral in integral_data.integrals:
        params = parameters.copy()
        params.update(integral.metadata())  # integral metadata overrides
        if params.get("quadrature_rule") == "default":
            del params["quadrature_rule"]

        mode = pick_mode(params["mode"])
        mode_irs.setdefault(mode, collections.OrderedDict())

        integrand = ufl_utils.replace_coordinates(integral.integrand(), coordinates)
        integrand = ufl_utils.split_coefficients(integrand, builder.coefficient_split)

        # Check if the integral has a quad degree attached, otherwise use
        # the estimated polynomial degree attached by compute_form_data
        quadrature_degree = params.get("quadrature_degree",
                                       params["estimated_polynomial_degree"])
        try:
            quad_rule = params["quadrature_rule"]
        except KeyError:
            integration_cell = fiat_cell.construct_subelement(integration_dim)
            quad_rule = make_quadrature(integration_cell, quadrature_degree)

        if not isinstance(quad_rule, AbstractQuadratureRule):
            raise ValueError("Expected to find a QuadratureRule object, not a %s" %
                             type(quad_rule))

        quadrature_multiindex = quad_rule.point_set.indices
        quadrature_indices.extend(quadrature_multiindex)

        config = kernel_cfg.copy()
        config.update(quadrature_rule=quad_rule)
<<<<<<< HEAD
        for idx, expr in ufl_utils.split_expression(integrand, arguments):
            config_ = config.copy()
            config_.update(argument_indices=tuple(foo[ii] for foo, ii in zip(argument_indices, idx)))
            ir = fem.compile_ufl(expr, interior_facet=interior_facet, **config_)
            if parameters["unroll_indexsum"]:
                def predicate(index):
                    return index.extent <= parameters["unroll_indexsum"]
                ir = opt.unroll_indexsum(ir, predicate=predicate)
            ir = [gem.index_sum(expr, quadrature_multiindex) for expr in ir]
            irs[idx].append(ir)

    # Sum the expressions that are part of the same restriction
    ir = list(reduce(gem.Sum, e, gem.Zero())
              for idx in sorted(irs)
              for e in zip(*irs[idx]))
=======
        expressions = fem.compile_ufl(integrand,
                                      interior_facet=interior_facet,
                                      **config)
        reps = mode.Integrals(expressions, quadrature_multiindex,
                              argument_multiindices, params)
        for var, rep in zip(return_variables, reps):
            mode_irs[mode].setdefault(var, []).append(rep)

    # Finalise mode representations into a set of assignments
    assignments = []
    for mode, var_reps in iteritems(mode_irs):
        assignments.extend(mode.flatten(viewitems(var_reps)))

    if assignments:
        return_variables, expressions = zip(*assignments)
    else:
        return_variables = []
        expressions = []
>>>>>>> 95b96fb8

    # Need optimised roots for COFFEE
    options = dict(reduce(operator.and_,
                          [viewitems(mode.finalise_options)
                           for mode in iterkeys(mode_irs)]))
    expressions = impero_utils.preprocess_gem(expressions, **options)

    # Look for cell orientations in the IR
    if builder.needs_cell_orientations(expressions):
        builder.require_cell_orientations()

    assignments = list(zip(return_variables, expressions))
    impero_c = impero_utils.compile_gem(assignments,
                                        tuple(quadrature_indices) + argument_indices,
                                        remove_zeros=True)

    # Generate COFFEE
<<<<<<< HEAD
    index_names = []
    # index_names = [(si, name + str(n))
    #                for index, name in zip(argument_indices, ['j', 'k'])
    #                for n, si in enumerate(index)]
=======
    index_names = [(si, name + str(n))
                   for index, name in zip(argument_multiindices, ['j', 'k'])
                   for n, si in enumerate(index)]
>>>>>>> 95b96fb8
    if len(quadrature_indices) == 1:
        index_names.append((quadrature_indices[0], 'ip'))
    else:
        for i, quadrature_index in enumerate(quadrature_indices):
            index_names.append((quadrature_index, 'ip_%d' % i))

    body = generate_coffee(impero_c, index_names, parameters["precision"], expressions, argument_indices)

    kernel_name = "%s_%s_integral_%s" % (prefix, integral_type, integral_data.subdomain_id)
    temp = builder.construct_kernel(kernel_name, body)
    temp._ir = ir
    temp._argument_ordering = flat_argument_indices
    return temp


class CellVolumeKernelInterface(ProxyKernelInterface):
    # Since CellVolume is evaluated as a cell integral, we must ensure
    # that the right restriction is applied when it is used in an
    # interior facet integral.  This proxy diverts coefficient
    # translation to use a specified restriction.

    def __init__(self, wrapee, restriction):
        ProxyKernelInterface.__init__(self, wrapee)
        self.restriction = restriction

    def coefficient(self, ufl_coefficient, r):
        assert r is None
        return self._wrapee.coefficient(ufl_coefficient, self.restriction)


def cellvolume_generator(domain, coordinate_coefficient, kernel_config):
    def cellvolume(restriction):
        from ufl import dx
        integrand, degree = ufl_utils.one_times(dx(domain=domain))
        integrand = ufl_utils.replace_coordinates(integrand, coordinate_coefficient)
        interface = CellVolumeKernelInterface(kernel_config["interface"], restriction)

        config = {k: v for k, v in kernel_config.items()
                  if k in ["ufl_cell", "precision", "index_cache"]}
        config.update(interface=interface, quadrature_degree=degree)
        expr, = fem.compile_ufl(integrand, point_sum=True, **config)
        return expr
    return cellvolume


def facetarea_generator(domain, coordinate_coefficient, kernel_config, integral_type):
    def facetarea():
        from ufl import Measure
        assert integral_type != 'cell'
        integrand, degree = ufl_utils.one_times(Measure(integral_type, domain=domain))
        integrand = ufl_utils.replace_coordinates(integrand, coordinate_coefficient)

        config = kernel_config.copy()
        config.update(quadrature_degree=degree)
        expr, = fem.compile_ufl(integrand, point_sum=True, **config)
        return expr
    return facetarea


def compile_expression_at_points(expression, points, coordinates, parameters=None):
    """Compiles a UFL expression to be evaluated at compile-time known
    reference points.  Useful for interpolating UFL expressions onto
    function spaces with only point evaluation nodes.

    :arg expression: UFL expression
    :arg points: reference coordinates of the evaluation points
    :arg coordinates: the coordinate function
    :arg parameters: parameters object
    """
    import coffee.base as ast

    if parameters is None:
        parameters = default_parameters()
    else:
        _ = default_parameters()
        _.update(parameters)
        parameters = _

    # No arguments, please!
    if extract_arguments(expression):
        return ValueError("Cannot interpolate UFL expression with Arguments!")

    # Apply UFL preprocessing
    expression = ufl_utils.preprocess_expression(expression)

    # Replace coordinates (if any)
    domain = expression.ufl_domain()
    if domain:
        assert coordinates.ufl_domain() == domain
        expression = ufl_utils.replace_coordinates(expression, coordinates)

    # Collect required coefficients
    coefficients = extract_coefficients(expression)
    if coordinates not in coefficients and has_type(expression, CellVolume):
        coefficients = [coordinates] + coefficients

    # Initialise kernel builder
    builder = firedrake_interface.ExpressionKernelBuilder()
    builder.set_coefficients(coefficients)

    # Split mixed coefficients
    expression = ufl_utils.split_coefficients(expression, builder.coefficient_split)

    # Translate to GEM
    point_set = PointSet(points)
    config = dict(interface=builder,
                  ufl_cell=coordinates.ufl_domain().ufl_cell(),
                  precision=parameters["precision"],
                  point_set=point_set)
    config["cellvolume"] = cellvolume_generator(coordinates.ufl_domain(), coordinates, config)
    ir, = fem.compile_ufl(expression, point_sum=False, **config)

    # Deal with non-scalar expressions
    value_shape = ir.shape
    tensor_indices = tuple(gem.Index() for s in value_shape)
    if value_shape:
        ir = gem.Indexed(ir, tensor_indices)

    # Build kernel body
    return_shape = (len(points),) + value_shape
    return_indices = point_set.indices + tensor_indices
    return_var = gem.Variable('A', return_shape)
    return_arg = ast.Decl(SCALAR_TYPE, ast.Symbol('A', rank=return_shape))
    return_expr = gem.Indexed(return_var, return_indices)
    ir, = impero_utils.preprocess_gem([ir])
    impero_c = impero_utils.compile_gem([(return_expr, ir)], return_indices)
    point_index, = point_set.indices
    body = generate_coffee(impero_c, {point_index: 'p'}, parameters["precision"])

    # Handle cell orientations
    if builder.needs_cell_orientations([ir]):
        builder.require_cell_orientations()

    # Build kernel tuple
    return builder.construct_kernel(return_arg, body)


def lower_integral_type(fiat_cell, integral_type):
    """Lower integral type into the dimension of the integration
    subentity and a list of entity numbers for that dimension.

    :arg fiat_cell: FIAT reference cell
    :arg integral_type: integral type (string)
    """
    dim = fiat_cell.get_dimension()
    if integral_type == 'cell':
        integration_dim = dim
    elif integral_type in ['exterior_facet', 'interior_facet']:
        integration_dim = dim - 1
    else:
        # Extrusion case
        basedim, extrdim = dim
        assert extrdim == 1

        if integral_type in ['exterior_facet_vert', 'interior_facet_vert']:
            integration_dim = (basedim - 1, 1)
        elif integral_type in ['exterior_facet_bottom', 'exterior_facet_top', 'interior_facet_horiz']:
            integration_dim = (basedim, 0)
        else:
            raise NotImplementedError("integral type %s not supported" % integral_type)

    if integral_type == 'exterior_facet_bottom':
        entity_ids = [0]
    elif integral_type == 'exterior_facet_top':
        entity_ids = [1]
    else:
        entity_ids = list(range(len(fiat_cell.get_topology()[integration_dim])))

    return integration_dim, entity_ids


def pick_mode(mode):
    "Return one of the specialized optimisation modules from a mode string."
    if mode == "vanilla":
        import tsfc.vanilla as m
    else:
        raise ValueError("Unknown mode: {}".format(mode))
    return m<|MERGE_RESOLUTION|>--- conflicted
+++ resolved
@@ -3,11 +3,8 @@
 from six.moves import range, zip
 
 import collections
-<<<<<<< HEAD
 import itertools
-=======
 import operator
->>>>>>> 95b96fb8
 import time
 from functools import reduce
 from itertools import chain
@@ -95,34 +92,23 @@
     fiat_cell = as_fiat_cell(cell)
     integration_dim, entity_ids = lower_integral_type(fiat_cell, integral_type)
 
-<<<<<<< HEAD
-    argument_indices = tuple(tuple(tuple(gem.Index(extent=e)
-                                         for e in create_element(elem).index_shape)
-                                   for elem in ufl_utils.unmix_element(arg.ufl_element()))
-                             for arg in arguments)
-    flat_argument_indices = tuple(chain(*chain(*argument_indices)))
-=======
-    argument_multiindices = tuple(create_element(arg.ufl_element()).get_indices()
+    argument_multiindices = tuple(tuple(create_element(elem).get_indices()
+                                        for elem in ufl_utils.unmix_element(arg.ufl_element()))
                                   for arg in arguments)
     argument_indices = tuple(chain(*argument_multiindices))
->>>>>>> 95b96fb8
     quadrature_indices = []
 
     # Dict mapping domains to index in original_form.ufl_domains()
     domain_numbering = form_data.original_form.domain_numbering()
     builder = interface.KernelBuilder(integral_type, integral_data.subdomain_id,
                                       domain_numbering[integral_data.domain])
-<<<<<<< HEAD
     return_variables = []
     fake_args = [[Argument(FunctionSpace(arg.ufl_domain(), sub_elem), arg.number())
                   for sub_elem in ufl_utils.unmix_element(arg.ufl_element())]
                  for arg in arguments]
-    for split_indices, split_args in zip(itertools.product(*argument_indices),
+    for split_indices, split_args in zip(itertools.product(*argument_multiindices),
                                          itertools.product(*fake_args)):
         return_variables.extend(builder.set_arguments(split_args, split_indices))
-=======
-    return_variables = builder.set_arguments(arguments, argument_multiindices)
->>>>>>> 95b96fb8
 
     coordinates = ufl_utils.coordinate_coefficient(mesh)
     builder.set_coordinates(coordinates)
@@ -139,21 +125,13 @@
                       precision=parameters["precision"],
                       integration_dim=integration_dim,
                       entity_ids=entity_ids,
-<<<<<<< HEAD
-                      # argument_indices=argument_indices,
-=======
-                      argument_multiindices=argument_multiindices,
->>>>>>> 95b96fb8
+                      # argument_multiindices=argument_multiindices,
                       index_cache=index_cache)
 
     kernel_cfg["facetarea"] = facetarea_generator(mesh, coordinates, kernel_cfg, integral_type)
     kernel_cfg["cellvolume"] = cellvolume_generator(mesh, coordinates, kernel_cfg)
 
-<<<<<<< HEAD
-    irs = collections.defaultdict(list)
-=======
-    mode_irs = collections.OrderedDict()
->>>>>>> 95b96fb8
+    mode_irs = collections.defaultdict(collections.OrderedDict)
     for integral in integral_data.integrals:
         params = parameters.copy()
         params.update(integral.metadata())  # integral metadata overrides
@@ -161,7 +139,6 @@
             del params["quadrature_rule"]
 
         mode = pick_mode(params["mode"])
-        mode_irs.setdefault(mode, collections.OrderedDict())
 
         integrand = ufl_utils.replace_coordinates(integral.integrand(), coordinates)
         integrand = ufl_utils.split_coefficients(integrand, builder.coefficient_split)
@@ -185,47 +162,34 @@
 
         config = kernel_cfg.copy()
         config.update(quadrature_rule=quad_rule)
-<<<<<<< HEAD
         for idx, expr in ufl_utils.split_expression(integrand, arguments):
             config_ = config.copy()
-            config_.update(argument_indices=tuple(foo[ii] for foo, ii in zip(argument_indices, idx)))
-            ir = fem.compile_ufl(expr, interior_facet=interior_facet, **config_)
-            if parameters["unroll_indexsum"]:
-                def predicate(index):
-                    return index.extent <= parameters["unroll_indexsum"]
-                ir = opt.unroll_indexsum(ir, predicate=predicate)
-            ir = [gem.index_sum(expr, quadrature_multiindex) for expr in ir]
-            irs[idx].append(ir)
-
-    # Sum the expressions that are part of the same restriction
-    ir = list(reduce(gem.Sum, e, gem.Zero())
-              for idx in sorted(irs)
-              for e in zip(*irs[idx]))
-=======
-        expressions = fem.compile_ufl(integrand,
-                                      interior_facet=interior_facet,
-                                      **config)
-        reps = mode.Integrals(expressions, quadrature_multiindex,
-                              argument_multiindices, params)
-        for var, rep in zip(return_variables, reps):
-            mode_irs[mode].setdefault(var, []).append(rep)
+            config_.update(argument_multiindices=tuple(foo[ii] for foo, ii in zip(argument_multiindices, idx)))
+            expressions = fem.compile_ufl(integrand,
+                                          interior_facet=interior_facet,
+                                          **config_)
+            reps = mode.Integrals(expressions, quadrature_multiindex,
+                                  argument_multiindices, params)
+            for var, rep in zip(return_variables, reps):
+                mode_irs[idx].setdefault(mode, collections.OrderedDict()).setdefault(var, []).append(rep)
 
     # Finalise mode representations into a set of assignments
     assignments = []
-    for mode, var_reps in iteritems(mode_irs):
-        assignments.extend(mode.flatten(viewitems(var_reps)))
+    for idx in sorted(mode_irs):
+        for mode, var_reps in iteritems(mode_irs[idx]):
+            assignments.extend(mode.flatten(viewitems(var_reps)))
 
     if assignments:
         return_variables, expressions = zip(*assignments)
     else:
         return_variables = []
         expressions = []
->>>>>>> 95b96fb8
 
     # Need optimised roots for COFFEE
     options = dict(reduce(operator.and_,
                           [viewitems(mode.finalise_options)
-                           for mode in iterkeys(mode_irs)]))
+                           for idx in sorted(mode_irs)
+                           for mode in iterkeys(mode_irs[idx])]))
     expressions = impero_utils.preprocess_gem(expressions, **options)
 
     # Look for cell orientations in the IR
@@ -238,16 +202,10 @@
                                         remove_zeros=True)
 
     # Generate COFFEE
-<<<<<<< HEAD
     index_names = []
     # index_names = [(si, name + str(n))
-    #                for index, name in zip(argument_indices, ['j', 'k'])
+    #                for index, name in zip(argument_multiindices, ['j', 'k'])
     #                for n, si in enumerate(index)]
-=======
-    index_names = [(si, name + str(n))
-                   for index, name in zip(argument_multiindices, ['j', 'k'])
-                   for n, si in enumerate(index)]
->>>>>>> 95b96fb8
     if len(quadrature_indices) == 1:
         index_names.append((quadrature_indices[0], 'ip'))
     else:
@@ -258,8 +216,8 @@
 
     kernel_name = "%s_%s_integral_%s" % (prefix, integral_type, integral_data.subdomain_id)
     temp = builder.construct_kernel(kernel_name, body)
-    temp._ir = ir
-    temp._argument_ordering = flat_argument_indices
+    temp._ir = expressions
+    temp._argument_ordering = argument_indices
     return temp
 
 
