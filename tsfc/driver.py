import collections
import time
import sys
from functools import partial
from itertools import chain

from numpy import asarray, allclose

import ufl
from ufl.algorithms import extract_arguments, extract_coefficients
from ufl.algorithms.analysis import has_type
from ufl.classes import Form, GeometricQuantity, Coefficient, FunctionSpace
from ufl.log import GREEN

import gem
import gem.impero_utils as impero_utils

import FIAT
from FIAT.functional import PointEvaluation

from finat.point_set import PointSet
from finat.quadrature import QuadratureRule

from tsfc import fem, ufl_utils
from tsfc.logging import logger
from tsfc.parameters import default_parameters, is_complex
from tsfc.ufl_utils import apply_mapping

# To handle big forms. The various transformations might need a deeper stack
sys.setrecursionlimit(3000)


class TSFCFormData(object):
    r"""Mimic `ufl.FormData`.

    :arg form_data_tuple: A tuple of `ufl.FormData`s.
    :arg extraarg_tuple: A tuple of extra `ufl.Argument`s
        corresponding to form_data_tuple. These extra
        arguments are eventually replaced by the user with
        the associated functions in function_tuple after
        compiling UFL but before compiling gem. These
        arguments thus do not contribute to the rank of the form.
    :arg function_tuple: A tuple of functions corresponding
        to extraarg_tuple.
    :arg original_form: The form from which forms for
        `ufl.Formdata`s were extracted.
    :diagonal: A flag for diagonal matrix assembly.

    This class mimics `ufl.FormData`, but is to contain minimum
    information required by TSFC. This class can also combine
    multiple `ufl.FormData`s associated with forms that are
    extracted form a single form (`original_form`) in one way or
    another. This is useful when the user wants to insert some
    form specific operations after compiling ufl and before
    compiling gem:

                  split        compile     operations      compile
                                 UFL                         gem
                                             op_0
                     +--- form_0 ---- gem_0' ---- gem_0 ---+
                     |                       op_1          |
                     +--- form_1 ---- gem_1' ---- gem_1 ---+
    original_form ---|                                     |---> Kernel
                     |      :           :          :       |
                     |                       op_N          |
                     +--- form_N ---- gem_N' ---- gem_N ---+

    After preprocessing `ufl.FormData`s here:
        * Only essential information about the `ufl.FormData`s is retained.
        * TSFC can forget `ufl.FormData.original_form`,
        * `KernelBuilder`s only need to deal with raw `ufl.Coefficient`s.

    Illustration of the structures.
                                                            _____________TSFCFormData____________
                 ____________________     __________       | ________  ________         ________ |
                |Integral||Integral|       |Integral|      ||        ||        |       |        ||
    FormData 0  |  Data  ||  Data  |  ...  |  Data  |      ||        ||        |       |        ||
                |____0___||____1___|_     _|____M___|      ||  TSFC  ||  TSFC  |       |  TSFC  ||
                 ____________________     __________       ||Integral||Integral|       |Integral||
                |Integral||Integral|       |Integral|      ||  Data  ||  Data  |       |  Data  ||
    FormData 1  |  Data  ||  Data  |  ...  |  Data  |      ||    0   ||    1   |       |    M   ||
                |____0___||____1___|_     _|____M___| ---> ||        ||        |  ...  |        ||
                                                           |                                     |
            :                :                             |     :         :                :    |
                 ____________________     __________       |                                     |
                |Integral||Integral|       |Integral|      ||        ||        |       |        ||
    FormData N  |  Data  ||  Data  |  ...  |  Data  |      ||        ||        |       |        ||
                |____0___||____1___|_     _|____M___|      ||________||________|       |________||
                                                           |_____________________________________|
    """
    def __init__(self, form_data_tuple, extraarg_tuple, function_tuple, original_form, diagonal):
        arguments = set()
        for fd, extraarg in zip(form_data_tuple, extraarg_tuple):
            args = []
            for arg in fd.preprocessed_form.arguments():
                if arg not in extraarg:
                    args.append(arg)
            arguments.update((tuple(args), ))
        if len(arguments) != 1:
            raise ValueError("Found inconsistent sets of arguments in `FormData`s.")
        self.arguments, = tuple(arguments)
        # Gather all coefficients.
        # If a form contains extra arguments, those will be replaced by corresponding functions
        # after compiling UFL, so these functions must be included here, too.
        reduced_coefficients_set = set(c for fd in form_data_tuple for c in fd.reduced_coefficients)
        reduced_coefficients_set.update(chain(*function_tuple))
        reduced_coefficients = sorted(reduced_coefficients_set, key=lambda c: c.count())
        # Reconstruct `ufl.Coefficinet`s with count starting at 0.
        function_replace_map = {}
        for i, func in enumerate(reduced_coefficients):
            for fd in form_data_tuple:
                if func in fd.function_replace_map:
                    coeff = fd.function_replace_map[func]
                    new_coeff = Coefficient(coeff.ufl_function_space(), count=i)
                    function_replace_map[func] = new_coeff
                    break
            else:
                ufl_function_space = FunctionSpace(func.ufl_domain(), func.ufl_element())
                new_coeff = Coefficient(ufl_function_space, count=i)
                function_replace_map[func] = new_coeff
        self.reduced_coefficients = reduced_coefficients
        self.original_coefficient_positions = [i for i, f in enumerate(original_form.coefficients())
                                               if f in self.reduced_coefficients]
        self.function_replace_map = function_replace_map

        # Translate `ufl.IntegralData`s -> `TSFCIntegralData`.
        intg_data_info_dict = {}
        for form_data_index, form_data in enumerate(form_data_tuple):
            for intg_data in form_data.integral_data:
                domain = intg_data.domain
                integral_type = intg_data.integral_type
                subdomain_id = intg_data.subdomain_id
                key = (domain, integral_type, subdomain_id)
                # Add (intg_data, form_data, form_data_index).
                intg_data_info_dict.setdefault(key, []).append((intg_data, form_data, form_data_index))
        integral_data_list = []
        for key, intg_data_info in intg_data_info_dict.items():
            domain, _, _ = key
            domain_number = original_form.domain_numbering()[domain]
            integral_data_list.append(TSFCIntegralData(key, intg_data_info,
                                                       self, domain_number, function_tuple))
        self.integral_data = tuple(integral_data_list)


class TSFCIntegralData(object):
    r"""Mimics `ufl.IntegralData`.

    :arg integral_data_key: (domain, integral_type, subdomain_id) tuple.
    :arg integral_data_info: A tuple of the lists of integral_data,
        form_data, and form_data_index.
    :arg tsfc_form_data: The `TSFCFormData` that is to contain this
        `TSFCIntegralData` object.
    :arg domain_number: The domain number associated with `domain`.
    :arg function_tuple: A tuple of functions.

    After preprocessing `ufl.IntegralData`s here:
        * Only essential information about the `ufl.IntegralData`s is retained.
        * TSFC can forget `ufl.IntegralData.enabled_coefficients`,
    """
    def __init__(self, integral_data_key, intg_data_info, tsfc_form_data, domain_number, function_tuple):
        self.domain, self.integral_type, self.subdomain_id = integral_data_key
        self.domain_number = domain_number
        # Gather/preprocess integrals.
        integrals = []
        _integral_index_to_form_data_index = []
        functions = set()
        for intg_data, form_data, form_data_index in intg_data_info:
            for integral in intg_data.integrals:
                integrand = integral.integrand()
                # Replace functions with Coefficients here.
                integrand = ufl.replace(integrand, tsfc_form_data.function_replace_map)
                new_integral = integral.reconstruct(integrand=integrand)
                integrals.append(new_integral)
                # Remember which form_data this integral is associated with.
                _integral_index_to_form_data_index.append(form_data_index)
            # Gather functions that are enabled in this `TSFCIntegralData`.
            functions.update(f for f, enabled in zip(form_data.reduced_coefficients, intg_data.enabled_coefficients) if enabled)
            functions.update(function_tuple[form_data_index])
        self.integrals = tuple(integrals)
        self._integral_index_to_form_data_index = _integral_index_to_form_data_index
        self.arguments = tsfc_form_data.arguments
        # This is which coefficient in the original form the
        # current coefficient is.
        # Ex:
        # original_form.coefficients()       : f0, f1, f2, f3, f4, f5
        # tsfc_form_data.reduced_coefficients: f1, f2, f3, f5
        # functions                          : f1, f5
        # self.coefficients                  : c1, c5
        # self.coefficent_numbers            :  1,  5
        functions = sorted(functions, key=lambda c: c.count())
        self.coefficients = tuple(tsfc_form_data.function_replace_map[f] for f in functions)
        self.coefficient_numbers = tuple(tsfc_form_data.original_coefficient_positions[tsfc_form_data.reduced_coefficients.index(f)] for f in functions)

    def integral_index_to_form_data_index(self, integral_index):
        r"""Return the form data index given an integral index."""
        return self._integral_index_to_form_data_index[integral_index]


def compile_form(form, prefix="form", parameters=None, interface=None, coffee=True, diagonal=False):
    """Compiles a UFL form into a set of assembly kernels.

    :arg form: UFL form
    :arg prefix: kernel name will start with this string
    :arg parameters: parameters object
    :arg coffee: compile coffee kernel instead of loopy kernel
    :arg diagonal: Are we building a kernel for the diagonal of a rank-2 element tensor?
    :returns: list of kernels
    """
    cpu_time = time.time()

    assert isinstance(form, Form)

    parameters = preprocess_parameters(parameters)

    # Determine whether in complex mode:
    complex_mode = parameters and is_complex(parameters.get("scalar_type"))

    form_data = ufl_utils.compute_form_data(form, complex_mode=complex_mode)
    if interface:
        interface = partial(interface, function_replace_map=form_data.function_replace_map)
    tsfc_form_data = TSFCFormData((form_data, ), ((), ), ((), ), form_data.original_form, diagonal)

    logger.info(GREEN % "compute_form_data finished in %g seconds.", time.time() - cpu_time)

    kernels = []
    for tsfc_integral_data in tsfc_form_data.integral_data:
        start = time.time()
        kernel = compile_integral(tsfc_integral_data, prefix, parameters, interface=interface, coffee=coffee, diagonal=diagonal)
        if kernel is not None:
            kernels.append(kernel)
        logger.info(GREEN % "compile_integral finished in %g seconds.", time.time() - start)

    logger.info(GREEN % "TSFC finished in %g seconds.", time.time() - cpu_time)
    return kernels


def compile_integral(tsfc_integral_data, prefix, parameters, interface, coffee, *, diagonal=False):
    """Compiles a UFL integral into an assembly kernel.

    :arg tsfc_integral_data: TSFCIntegralData
    :arg prefix: kernel name will start with this string
    :arg parameters: parameters object
    :arg interface: backend module for the kernel interface
    :arg diagonal: Are we building a kernel for the diagonal of a rank-2 element tensor?
    :returns: a kernel constructed by the kernel interface
    """
    if interface is None:
        if coffee:
            import tsfc.kernel_interface.firedrake as firedrake_interface_coffee
            interface = firedrake_interface_coffee.KernelBuilder
        else:
            # Delayed import, loopy is a runtime dependency
            import tsfc.kernel_interface.firedrake_loopy as firedrake_interface_loopy
            interface = firedrake_interface_loopy.KernelBuilder

    builder = interface(tsfc_integral_data,
                        parameters["scalar_type_c"] if coffee else parameters["scalar_type"],
                        parameters["scalar_type"],
                        diagonal=diagonal)
    # Compile UFL -> gem
    for integral in tsfc_integral_data.integrals:
        params = parameters.copy()
        params.update(integral.metadata())  # integral metadata overrides
        integrand_exprs = builder.compile_ufl(integral.integrand(), params)
        integral_exprs = builder.construct_integrals(integrand_exprs, params)
        builder.stash_integrals(integral_exprs, params)
    # Compile gem -> kernel
    kernel_name = "%s_%s_integral_%s" % (prefix, tsfc_integral_data.integral_type, tsfc_integral_data.subdomain_id)
    kernel_name = kernel_name.replace("-", "_")  # Handle negative subdomain_id
    return builder.construct_kernel(kernel_name)


def preprocess_parameters(parameters):
    if parameters is None:
        parameters = default_parameters()
    else:
        _ = default_parameters()
        _.update(parameters)
        parameters = _
    # Remove these here, they're handled later on.
    if parameters.get("quadrature_degree") in ["auto", "default", None, -1, "-1"]:
        del parameters["quadrature_degree"]
    if parameters.get("quadrature_rule") in ["auto", "default", None]:
        del parameters["quadrature_rule"]
    return parameters


def compile_expression_dual_evaluation(expression, to_element, *,
                                       domain=None, interface=None,
                                       parameters=None, coffee=False):
    """Compile a UFL expression to be evaluated against a compile-time known reference element's dual basis.

    Useful for interpolating UFL expressions into e.g. N1curl spaces.

    :arg expression: UFL expression
    :arg to_element: A FInAT element for the target space
    :arg domain: optional UFL domain the expression is defined on (required when expression contains no domain).
    :arg interface: backend module for the kernel interface
    :arg parameters: parameters object
    :arg coffee: compile coffee kernel instead of loopy kernel
    """
    import coffee.base as ast
    import loopy as lp

    # Just convert FInAT element to FIAT for now.
    # Dual evaluation in FInAT will bring a thorough revision.
    to_element = to_element.fiat_equivalent

    if any(len(dual.deriv_dict) != 0 for dual in to_element.dual_basis()):
        raise NotImplementedError("Can only interpolate onto dual basis functionals without derivative evaluation, sorry!")

    if parameters is None:
        parameters = default_parameters()
    else:
        _ = default_parameters()
        _.update(parameters)
        parameters = _

    # Determine whether in complex mode
    complex_mode = is_complex(parameters["scalar_type"])

    # Find out which mapping to apply
    try:
        mapping, = set(to_element.mapping())
    except ValueError:
        raise NotImplementedError("Don't know how to interpolate onto zany spaces, sorry")
    expression = apply_mapping(expression, mapping, domain)

    # Apply UFL preprocessing
    expression = ufl_utils.preprocess_expression(expression,
                                                 complex_mode=complex_mode)

    # Initialise kernel builder
    if interface is None:
        if coffee:
            import tsfc.kernel_interface.firedrake as firedrake_interface_coffee
            interface = firedrake_interface_coffee.ExpressionKernelBuilder
        else:
            # Delayed import, loopy is a runtime dependency
            import tsfc.kernel_interface.firedrake_loopy as firedrake_interface_loopy
            interface = firedrake_interface_loopy.ExpressionKernelBuilder

    builder = interface(parameters["scalar_type"])
    arguments = extract_arguments(expression)
    argument_multiindices = tuple(builder.create_element(arg.ufl_element()).get_indices()
                                  for arg in arguments)

    # Replace coordinates (if any) unless otherwise specified by kwarg
    if domain is None:
        domain = expression.ufl_domain()
    assert domain is not None

    # Collect required coefficients
    first_coefficient_fake_coords = False
    coefficients = extract_coefficients(expression)
    if has_type(expression, GeometricQuantity) or any(fem.needs_coordinate_mapping(c.ufl_element()) for c in coefficients):
        # Create a fake coordinate coefficient for a domain.
        coords_coefficient = ufl.Coefficient(ufl.FunctionSpace(domain, domain.ufl_coordinate_element()))
        builder.domain_coordinate[domain] = coords_coefficient
        builder.set_cell_sizes(domain)
        coefficients = [coords_coefficient] + coefficients
        first_coefficient_fake_coords = True
    builder.set_coefficients(coefficients)

    # Split mixed coefficients
    expression = ufl_utils.split_coefficients(expression, builder.coefficient_split, )

    # Translate to GEM
    kernel_cfg = dict(interface=builder,
                      ufl_cell=domain.ufl_cell(),
                      argument_multiindices=argument_multiindices,
                      index_cache={},
                      scalar_type=parameters["scalar_type"])

    if all(isinstance(dual, PointEvaluation) for dual in to_element.dual_basis()):
        # This is an optimisation for point-evaluation nodes which
        # should go away once FInAT offers the interface properly
        qpoints = []
        # Everything is just a point evaluation.
        for dual in to_element.dual_basis():
            ptdict = dual.get_point_dict()
            qpoint, = ptdict.keys()
            (qweight, component), = ptdict[qpoint]
            assert allclose(qweight, 1.0)
            assert component == ()
            qpoints.append(qpoint)
        point_set = PointSet(qpoints)
        config = kernel_cfg.copy()
        config.update(point_set=point_set)

        # Allow interpolation onto QuadratureElements to refer to the quadrature
        # rule they represent
        if isinstance(to_element, FIAT.QuadratureElement):
            assert allclose(asarray(qpoints), asarray(to_element._points))
            quad_rule = QuadratureRule(point_set, to_element._weights)
            config["quadrature_rule"] = quad_rule

        expr, = fem.compile_ufl(expression, **config, point_sum=False)
        shape_indices = tuple(gem.Index() for _ in expr.shape)
        basis_indices = point_set.indices
        ir = gem.Indexed(expr, shape_indices)
    else:
        # This is general code but is more unrolled than necssary.
        dual_expressions = []   # one for each functional
        broadcast_shape = len(expression.ufl_shape) - len(to_element.value_shape())
        shape_indices = tuple(gem.Index() for _ in expression.ufl_shape[:broadcast_shape])
        expr_cache = {}         # Sharing of evaluation of the expression at points
        for dual in to_element.dual_basis():
            pts = tuple(sorted(dual.get_point_dict().keys()))
            try:
                expr, point_set = expr_cache[pts]
            except KeyError:
                point_set = PointSet(pts)
                config = kernel_cfg.copy()
                config.update(point_set=point_set)
                expr, = fem.compile_ufl(expression, **config, point_sum=False)
                expr = gem.partial_indexed(expr, shape_indices)
                expr_cache[pts] = expr, point_set
            weights = collections.defaultdict(list)
            for p in pts:
                for (w, cmp) in dual.get_point_dict()[p]:
                    weights[cmp].append(w)
            qexprs = gem.Zero()
            for cmp in sorted(weights):
                qweights = gem.Literal(weights[cmp])
                qexpr = gem.Indexed(expr, cmp)
                qexpr = gem.index_sum(gem.Indexed(qweights, point_set.indices)*qexpr,
                                      point_set.indices)
                qexprs = gem.Sum(qexprs, qexpr)
            assert qexprs.shape == ()
            assert set(qexprs.free_indices) == set(chain(shape_indices, *argument_multiindices))
            dual_expressions.append(qexprs)
        basis_indices = (gem.Index(), )
        ir = gem.Indexed(gem.ListTensor(dual_expressions), basis_indices)

    # Build kernel body
    return_indices = basis_indices + shape_indices + tuple(chain(*argument_multiindices))
    return_shape = tuple(i.extent for i in return_indices)
    return_var = gem.Variable('A', return_shape)
    if coffee:
        return_arg = ast.Decl(parameters["scalar_type"], ast.Symbol('A', rank=return_shape))
    else:
        return_arg = lp.GlobalArg("A", dtype=parameters["scalar_type"], shape=return_shape)

    return_expr = gem.Indexed(return_var, return_indices)

    # TODO: one should apply some GEM optimisations as in assembly,
    # but we don't for now.
    ir, = impero_utils.preprocess_gem([ir])
    impero_c = impero_utils.compile_gem([(return_expr, ir)], return_indices)
    index_names = dict((idx, "p%d" % i) for (i, idx) in enumerate(basis_indices))
    # Handle kernel interface requirements
    builder.register_requirements([ir])
    # Build kernel tuple
<<<<<<< HEAD
    return builder.construct_kernel(return_arg, impero_c, index_names)
=======
    return builder.construct_kernel(return_arg, impero_c, index_names, first_coefficient_fake_coords)


def lower_integral_type(fiat_cell, integral_type):
    """Lower integral type into the dimension of the integration
    subentity and a list of entity numbers for that dimension.

    :arg fiat_cell: FIAT reference cell
    :arg integral_type: integral type (string)
    """
    vert_facet_types = ['exterior_facet_vert', 'interior_facet_vert']
    horiz_facet_types = ['exterior_facet_bottom', 'exterior_facet_top', 'interior_facet_horiz']

    dim = fiat_cell.get_dimension()
    if integral_type == 'cell':
        integration_dim = dim
    elif integral_type in ['exterior_facet', 'interior_facet']:
        if isinstance(fiat_cell, TensorProductCell):
            raise ValueError("{} integral cannot be used with a TensorProductCell; need to distinguish between vertical and horizontal contributions.".format(integral_type))
        integration_dim = dim - 1
    elif integral_type == 'vertex':
        integration_dim = 0
    elif integral_type in vert_facet_types + horiz_facet_types:
        # Extrusion case
        if not isinstance(fiat_cell, TensorProductCell):
            raise ValueError("{} integral requires a TensorProductCell.".format(integral_type))
        basedim, extrdim = dim
        assert extrdim == 1

        if integral_type in vert_facet_types:
            integration_dim = (basedim - 1, 1)
        elif integral_type in horiz_facet_types:
            integration_dim = (basedim, 0)
    else:
        raise NotImplementedError("integral type %s not supported" % integral_type)

    if integral_type == 'exterior_facet_bottom':
        entity_ids = [0]
    elif integral_type == 'exterior_facet_top':
        entity_ids = [1]
    else:
        entity_ids = list(range(len(fiat_cell.get_topology()[integration_dim])))

    return integration_dim, entity_ids


def pick_mode(mode):
    "Return one of the specialized optimisation modules from a mode string."
    try:
        from firedrake_citations import Citations
        cites = {"vanilla": ("Homolya2017", ),
                 "coffee": ("Luporini2016", "Homolya2017", ),
                 "spectral": ("Luporini2016", "Homolya2017", "Homolya2017a"),
                 "tensor": ("Kirby2006", "Homolya2017", )}
        for c in cites[mode]:
            Citations().register(c)
    except ImportError:
        pass
    if mode == "vanilla":
        import tsfc.vanilla as m
    elif mode == "coffee":
        import tsfc.coffee_mode as m
    elif mode == "spectral":
        import tsfc.spectral as m
    elif mode == "tensor":
        import tsfc.tensor as m
    else:
        raise ValueError("Unknown mode: {}".format(mode))
    return m
>>>>>>> c220702e
<|MERGE_RESOLUTION|>--- conflicted
+++ resolved
@@ -452,76 +452,4 @@
     # Handle kernel interface requirements
     builder.register_requirements([ir])
     # Build kernel tuple
-<<<<<<< HEAD
-    return builder.construct_kernel(return_arg, impero_c, index_names)
-=======
-    return builder.construct_kernel(return_arg, impero_c, index_names, first_coefficient_fake_coords)
-
-
-def lower_integral_type(fiat_cell, integral_type):
-    """Lower integral type into the dimension of the integration
-    subentity and a list of entity numbers for that dimension.
-
-    :arg fiat_cell: FIAT reference cell
-    :arg integral_type: integral type (string)
-    """
-    vert_facet_types = ['exterior_facet_vert', 'interior_facet_vert']
-    horiz_facet_types = ['exterior_facet_bottom', 'exterior_facet_top', 'interior_facet_horiz']
-
-    dim = fiat_cell.get_dimension()
-    if integral_type == 'cell':
-        integration_dim = dim
-    elif integral_type in ['exterior_facet', 'interior_facet']:
-        if isinstance(fiat_cell, TensorProductCell):
-            raise ValueError("{} integral cannot be used with a TensorProductCell; need to distinguish between vertical and horizontal contributions.".format(integral_type))
-        integration_dim = dim - 1
-    elif integral_type == 'vertex':
-        integration_dim = 0
-    elif integral_type in vert_facet_types + horiz_facet_types:
-        # Extrusion case
-        if not isinstance(fiat_cell, TensorProductCell):
-            raise ValueError("{} integral requires a TensorProductCell.".format(integral_type))
-        basedim, extrdim = dim
-        assert extrdim == 1
-
-        if integral_type in vert_facet_types:
-            integration_dim = (basedim - 1, 1)
-        elif integral_type in horiz_facet_types:
-            integration_dim = (basedim, 0)
-    else:
-        raise NotImplementedError("integral type %s not supported" % integral_type)
-
-    if integral_type == 'exterior_facet_bottom':
-        entity_ids = [0]
-    elif integral_type == 'exterior_facet_top':
-        entity_ids = [1]
-    else:
-        entity_ids = list(range(len(fiat_cell.get_topology()[integration_dim])))
-
-    return integration_dim, entity_ids
-
-
-def pick_mode(mode):
-    "Return one of the specialized optimisation modules from a mode string."
-    try:
-        from firedrake_citations import Citations
-        cites = {"vanilla": ("Homolya2017", ),
-                 "coffee": ("Luporini2016", "Homolya2017", ),
-                 "spectral": ("Luporini2016", "Homolya2017", "Homolya2017a"),
-                 "tensor": ("Kirby2006", "Homolya2017", )}
-        for c in cites[mode]:
-            Citations().register(c)
-    except ImportError:
-        pass
-    if mode == "vanilla":
-        import tsfc.vanilla as m
-    elif mode == "coffee":
-        import tsfc.coffee_mode as m
-    elif mode == "spectral":
-        import tsfc.spectral as m
-    elif mode == "tensor":
-        import tsfc.tensor as m
-    else:
-        raise ValueError("Unknown mode: {}".format(mode))
-    return m
->>>>>>> c220702e
+    return builder.construct_kernel(return_arg, impero_c, index_names, first_coefficient_fake_coords)