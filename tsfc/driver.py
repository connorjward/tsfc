--- conflicted
+++ resolved
@@ -257,11 +257,8 @@
     return builder.construct_kernel(kernel_name, impero_c, parameters["precision"], index_names, quad_rule)
 
 
-<<<<<<< HEAD
-def compile_expression_at_points(expression, points, to_element, coordinates, interface=None, parameters=None):
-=======
-def compile_expression_at_points(expression, points, coordinates, interface=None, parameters=None, coffee=True):
->>>>>>> 8647dd51
+def compile_expression_at_points(expression, points, to_element, coordinates, interface=None,
+                                 parameters=None, coffee=True):
     """Compiles a UFL expression to be evaluated at compile-time known
     reference points.  Useful for interpolating UFL expressions onto
     function spaces with only point evaluation nodes.
