"""GEM is the intermediate language of TSFC for describing
tensor-valued mathematical expressions and tensor operations.
It is similar to Einstein's notation.

Its design was heavily inspired by UFL, with some major differences:
 - GEM has got nothing FEM-specific.
 - In UFL free indices are just unrolled shape, thus UFL is very
   restrictive about operations on expressions with different sets of
   free indices. GEM is much more relaxed about free indices.

Similarly to UFL, all GEM nodes have 'shape' and 'free_indices'
attributes / properties. Unlike UFL, however, index extents live on
the Index objects in GEM, not on all the nodes that have those free
indices.
"""

from __future__ import absolute_import

from abc import ABCMeta
from itertools import chain
import numpy
from numpy import asarray, unique
from operator import attrgetter

from gem.node import Node as NodeBase


__all__ = ['Node', 'Identity', 'Literal', 'Zero', 'Variable', 'Sum',
           'Product', 'Division', 'Power', 'MathFunction', 'MinValue',
           'MaxValue', 'Comparison', 'LogicalNot', 'LogicalAnd',
<<<<<<< HEAD
           'LogicalOr', 'Conditional', 'Index', 'AffineIndex',
           'VariableIndex', 'Indexed', 'ComponentTensor', 'IndexSum',
           'ListTensor', 'Delta', 'IndexIterator', 'affine_index_group', 'partial_indexed']
=======
           'LogicalOr', 'Conditional', 'Index', 'VariableIndex',
           'Indexed', 'FlexiblyIndexed', 'ComponentTensor',
           'IndexSum', 'ListTensor', 'partial_indexed', 'reshape']
>>>>>>> f867938c


class NodeMeta(type):
    """Metaclass of GEM nodes.

    When a GEM node is constructed, this metaclass automatically
    collects its free indices if 'free_indices' has not been set yet.
    """

    def __call__(self, *args, **kwargs):
        # Create and initialise object
        obj = super(NodeMeta, self).__call__(*args, **kwargs)

        # Set free_indices if not set already
        if not hasattr(obj, 'free_indices'):
            cfi = list(chain(*[c.free_indices for c in obj.children]))
            obj.free_indices = tuple(unique(cfi))

        return obj


class Node(NodeBase):
    """Abstract GEM node class."""

    __metaclass__ = NodeMeta

    __slots__ = ('free_indices')

    def is_equal(self, other):
        """Common subexpression eliminating equality predicate.

        When two (sub)expressions are equal, the children of one
        object are reassigned to the children of the other, so some
        duplicated subexpressions are eliminated.
        """
        result = NodeBase.is_equal(self, other)
        if result:
            self.children = other.children
        return result


class Terminal(Node):
    """Abstract class for terminal GEM nodes."""

    __slots__ = ()

    children = ()

    is_equal = NodeBase.is_equal


class Scalar(Node):
    """Abstract class for scalar-valued GEM nodes."""

    __slots__ = ()

    shape = ()


class Constant(Terminal):
    """Abstract base class for constant types.

    Convention:
     - array: numpy array of values
     - value: float value (scalars only)
    """
    __slots__ = ()


class Zero(Constant):
    """Symbolic zero tensor"""

    __slots__ = ('shape',)
    __front__ = ('shape',)

    def __init__(self, shape=()):
        self.shape = shape

    @property
    def value(self):
        assert not self.shape
        return 0.0


class Identity(Constant):
    """Identity matrix"""

    __slots__ = ('dim',)
    __front__ = ('dim',)

    def __init__(self, dim):
        self.dim = dim

    @property
    def shape(self):
        return (self.dim, self.dim)

    @property
    def array(self):
        return numpy.eye(self.dim)


class Literal(Constant):
    """Tensor-valued constant"""

    __slots__ = ('array',)
    __front__ = ('array',)

    def __new__(cls, array):
        array = asarray(array)
        if (array == 0).all():
            # All zeros, make symbolic zero
            return Zero(array.shape)
        else:
            return super(Literal, cls).__new__(cls)

    def __init__(self, array):
        self.array = asarray(array, dtype=float)

    def is_equal(self, other):
        if type(self) != type(other):
            return False
        if self.shape != other.shape:
            return False
        return tuple(self.array.flat) == tuple(other.array.flat)

    def get_hash(self):
        return hash((type(self), self.shape, tuple(self.array.flat)))

    @property
    def value(self):
        return float(self.array)

    @property
    def shape(self):
        return self.array.shape


class Variable(Terminal):
    """Symbolic variable tensor"""

    __slots__ = ('name', 'shape')
    __front__ = ('name', 'shape')

    def __init__(self, name, shape):
        self.name = name
        self.shape = shape


class Sum(Scalar):
    __slots__ = ('children',)

    def __new__(cls, a, b):
        assert not a.shape
        assert not b.shape

        # Zero folding
        if isinstance(a, Zero):
            return b
        elif isinstance(b, Zero):
            return a

        self = super(Sum, cls).__new__(cls)
        self.children = a, b
        return self


class Product(Scalar):
    __slots__ = ('children',)

    def __new__(cls, a, b):
        assert not a.shape
        assert not b.shape

        # Zero folding
        if isinstance(a, Zero) or isinstance(b, Zero):
            return Zero()

        self = super(Product, cls).__new__(cls)
        self.children = a, b
        return self


class Division(Scalar):
    __slots__ = ('children',)

    def __new__(cls, a, b):
        assert not a.shape
        assert not b.shape

        # Zero folding
        if isinstance(b, Zero):
            raise ValueError("division by zero")
        if isinstance(a, Zero):
            return Zero()

        self = super(Division, cls).__new__(cls)
        self.children = a, b
        return self


class Power(Scalar):
    __slots__ = ('children',)

    def __new__(cls, base, exponent):
        assert not base.shape
        assert not exponent.shape

        # Zero folding
        if isinstance(base, Zero):
            if isinstance(exponent, Zero):
                raise ValueError("cannot solve 0^0")
            return Zero()
        elif isinstance(exponent, Zero):
            return Literal(1)

        self = super(Power, cls).__new__(cls)
        self.children = base, exponent
        return self


class MathFunction(Scalar):
    __slots__ = ('name', 'children')
    __front__ = ('name',)

    def __init__(self, name, argument):
        assert isinstance(name, str)
        assert not argument.shape

        self.name = name
        self.children = argument,


class MinValue(Scalar):
    __slots__ = ('children',)

    def __init__(self, a, b):
        assert not a.shape
        assert not b.shape

        self.children = a, b


class MaxValue(Scalar):
    __slots__ = ('children',)

    def __init__(self, a, b):
        assert not a.shape
        assert not b.shape

        self.children = a, b


class Comparison(Scalar):
    __slots__ = ('operator', 'children')
    __front__ = ('operator',)

    def __init__(self, op, a, b):
        assert not a.shape
        assert not b.shape

        if op not in [">", ">=", "==", "!=", "<", "<="]:
            raise ValueError("invalid operator")

        self.operator = op
        self.children = a, b


class LogicalNot(Scalar):
    __slots__ = ('children',)

    def __init__(self, expression):
        assert not expression.shape

        self.children = expression,


class LogicalAnd(Scalar):
    __slots__ = ('children',)

    def __init__(self, a, b):
        assert not a.shape
        assert not b.shape

        self.children = a, b


class LogicalOr(Scalar):
    __slots__ = ('children',)

    def __init__(self, a, b):
        assert not a.shape
        assert not b.shape

        self.children = a, b


class Conditional(Node):
    __slots__ = ('children', 'shape')

    def __init__(self, condition, then, else_):
        assert not condition.shape
        assert then.shape == else_.shape

        self.children = condition, then, else_
        self.shape = then.shape


class IndexBase(object):
    """Abstract base class for indices."""

    __metaclass__ = ABCMeta

IndexBase.register(int)


class Index(IndexBase):
    """Free index"""

    # Not true object count, just for naming purposes
    _count = 0

    __slots__ = ('name', 'extent', 'count')

    def __init__(self, name=None, extent=None):
        self.name = name
        Index._count += 1
        self.count = Index._count
        self.extent = extent

    def set_extent(self, value):
        # Set extent, check for consistency
        if self.extent is None:
            self.extent = value
        elif self.extent != value:
            raise ValueError("Inconsistent index extents!")

    def __str__(self):
        if self.name is None:
            return "i_%d" % self.count
        return self.name

    def __repr__(self):
        if self.name is None:
            return "Index(%r)" % self.count
        return "Index(%r)" % self.name


class AffineIndex(Index):
    """An index in an affine_index_group. Do not instantiate directly but
    instead call :func:`affine_index_group`."""
    __slots__ = ('name', 'extent', 'count', 'group')

    def __str__(self):
        if self.name is None:
            return "i_%d" % self.count
        return self.name

    def __repr__(self):
        if self.name is None:
            return "AffineIndex(%r)" % self.count
        return "AffineIndex(%r)" % self.name


class VariableIndex(IndexBase):
    """An index that is constant during a single execution of the
    kernel, but whose value is not known at compile time."""

    def __init__(self, expression):
        assert isinstance(expression, Node)
        assert not expression.free_indices
        assert not expression.shape
        self.expression = expression

    def __eq__(self, other):
        if self is other:
            return True
        if type(self) is not type(other):
            return False
        return self.expression == other.expression

    def __ne__(self, other):
        return not self.__eq__(other)

    def __hash__(self):
        return hash((VariableIndex, self.expression))


class Indexed(Scalar):
    __slots__ = ('children', 'multiindex')
    __back__ = ('multiindex',)

    def __new__(cls, aggregate, multiindex):
        # Set index extents from shape
        assert len(aggregate.shape) == len(multiindex)
        for index, extent in zip(multiindex, aggregate.shape):
            assert isinstance(index, IndexBase)
            if isinstance(index, Index):
                index.set_extent(extent)

        # Zero folding
        if isinstance(aggregate, Zero):
            return Zero()

        # All indices fixed
        if all(isinstance(i, int) for i in multiindex):
            if isinstance(aggregate, Constant):
                return Literal(aggregate.array[multiindex])
            elif isinstance(aggregate, ListTensor):
                return aggregate.array[multiindex]

        self = super(Indexed, cls).__new__(cls)
        self.children = (aggregate,)
        self.multiindex = multiindex

        new_indices = tuple(i for i in multiindex if isinstance(i, Index))
        self.free_indices = tuple(unique(aggregate.free_indices + new_indices))

        return self


class FlexiblyIndexed(Scalar):
    """Flexible indexing of :py:class:`Variable`s to implement views and
    reshapes (splitting dimensions only)."""

    __slots__ = ('children', 'dim2idxs')
    __back__ = ('dim2idxs',)

    def __init__(self, variable, dim2idxs):
        """Construct a flexibly indexed node.

        :arg variable: a :py:class:`Variable`
        :arg dim2idxs: describes the mapping of indices

        For example, if ``variable`` is rank two, and ``dim2idxs`` is

            ((1, ((i, 2), (j, 3), (k, 4))), (0, ()))

        then this corresponds to the indexing:

            variable[1 + i*12 + j*4 + k][0]

        """
        assert isinstance(variable, Variable)
        assert len(variable.shape) == len(dim2idxs)

        indices = []
        for dim, (offset, idxs) in zip(variable.shape, dim2idxs):
            strides = []
            for idx in idxs:
                index, stride = idx
                strides.append(stride)

                if isinstance(index, Index):
                    if index.extent is None:
                        index.set_extent(stride)
                    elif not (index.extent <= stride):
                        raise ValueError("Index extent cannot exceed stride")
                    indices.append(index)
                elif isinstance(index, int):
                    if not (index <= stride):
                        raise ValueError("Index cannot exceed stride")
                else:
                    raise ValueError("Unexpected index type for flexible indexing")

            if dim is not None and offset + numpy.prod(strides) > dim:
                raise ValueError("Offset {0} and indices {1} exceed dimension {2}".format(offset, idxs, dim))

        self.children = (variable,)
        self.dim2idxs = dim2idxs
        self.free_indices = tuple(unique(indices))


class ComponentTensor(Node):
    __slots__ = ('children', 'multiindex', 'shape')
    __back__ = ('multiindex',)

    def __new__(cls, expression, multiindex):
        assert not expression.shape

        # Empty multiindex
        if not multiindex:
            return expression

        # Collect shape
        shape = tuple(index.extent for index in multiindex)
        assert all(shape)

        # Zero folding
        if isinstance(expression, Zero):
            return Zero(shape)

        self = super(ComponentTensor, cls).__new__(cls)
        self.children = (expression,)
        self.multiindex = multiindex
        self.shape = shape

        # Collect free indices
        assert set(multiindex) <= set(expression.free_indices)
        self.free_indices = tuple(set(expression.free_indices) - set(multiindex))

        return self


class IndexSum(Scalar):
    __slots__ = ('children', 'index')
    __back__ = ('index',)

    def __new__(cls, summand, index):
        # Sum zeros
        assert not summand.shape
        if isinstance(summand, Zero):
            return summand

        # Sum a single expression
        if index.extent == 1:
            return Indexed(ComponentTensor(summand, (index,)), (0,))

        self = super(IndexSum, cls).__new__(cls)
        self.children = (summand,)
        self.index = index

        # Collect shape and free indices
        assert index in summand.free_indices
        self.free_indices = tuple(set(summand.free_indices) - {index})

        return self


class ListTensor(Node):
    __slots__ = ('array',)

    def __new__(cls, array):
        array = asarray(array)
        assert numpy.prod(array.shape)

        # Handle children with shape
        child_shape = array.flat[0].shape
        assert all(elem.shape == child_shape for elem in array.flat)

        if child_shape:
            # Destroy structure
            direct_array = numpy.empty(array.shape + child_shape, dtype=object)
            for alpha in numpy.ndindex(array.shape):
                for beta in numpy.ndindex(child_shape):
                    direct_array[alpha + beta] = Indexed(array[alpha], beta)
            array = direct_array

        # Constant folding
        if all(isinstance(elem, Constant) for elem in array.flat):
            return Literal(numpy.vectorize(attrgetter('value'))(array))

        self = super(ListTensor, cls).__new__(cls)
        self.array = array
        return self

    @property
    def children(self):
        return tuple(self.array.flat)

    @property
    def shape(self):
        return self.array.shape

    def reconstruct(self, *args):
        return ListTensor(asarray(args).reshape(self.array.shape))

    def __repr__(self):
        return "ListTensor(%r)" % self.array.tolist()

    def is_equal(self, other):
        """Common subexpression eliminating equality predicate."""
        if type(self) != type(other):
            return False
        if (self.array == other.array).all():
            self.array = other.array
            return True
        return False

    def get_hash(self):
        return hash((type(self), self.shape, self.children))


class Delta(Scalar, Terminal):
    __slots__ = ('i', 'j')
    __front__ = ('i', 'j')

    def __new__(cls, i, j):
        assert isinstance(i, IndexBase)
        assert isinstance(j, IndexBase)

        # \delta_{i,i} = 1
        if i == j:
            return Literal(1)

        # Fixed indices
        if isinstance(i, int) and isinstance(j, int):
            return Literal(int(i == j))

        self = super(Delta, cls).__new__(cls)
        self.i = i
        self.j = j
        # Set up free indices
        free_indices = tuple(index for index in (i, j) if isinstance(index, Index))
        self.free_indices = tuple(unique(free_indices))
        return self


class IndexIterator(object):
    """An iterator whose value is a multi-index (tuple) iterating over the
    extent of the supplied :class:`.Index` objects in a last index varies
    fastest (ie 'c') ordering.

    :arg *indices: the indices over whose extent to iterate."""
    def __init__(self, *indices):

        self.affine_groups = set()
        for i in indices:
            if isinstance(i, AffineIndex):
                try:
                    pos = tuple(indices.index(g) for g in i.group)
                except ValueError:
                    raise ValueError("Only able to iterate over all indices in an affine group at once")
                self.affine_groups.add((i.group, pos))

        self.ndindex = numpy.ndindex(tuple(i.extent for i in indices))

    def _affine_groups_legal(self, multiindex):
        for group, pos in self.affine_groups:
            if sum(multiindex[p] for p in pos) >= group[0].extent:
                return False
        return True

    def __iter__(self):
        # Fix this for affine index groups.
        while True:
            multiindex = self.ndindex.next()
            if self._affine_groups_legal(multiindex):
                yield multiindex


def affine_index_group(n, extent):
    """A set of indices whose values are constrained to lie in a simplex
    subset of the iteration space.

    :arg n: the number of indices in the group.
    :arg extent: sum(indices) < extent
    """

    group = tuple(AffineIndex(extent=extent) for i in range(n))

    for g in group:
        g.group = group

    return group


def partial_indexed(tensor, indices):
    """Generalised indexing into a tensor.  The number of indices may
    be less than or equal to the rank of the tensor, so the result may
    have a non-empty shape.

    :arg tensor: tensor-valued GEM expression
    :arg indices: indices, at most as many as the rank of the tensor
    :returns: a potentially tensor-valued expression
    """
    if len(indices) == 0:
        return tensor
    elif len(indices) < len(tensor.shape):
        rank = len(tensor.shape) - len(indices)
        shape_indices = tuple(Index() for i in range(rank))
        return ComponentTensor(
            Indexed(tensor, indices + shape_indices),
            shape_indices)
    elif len(indices) == len(tensor.shape):
        return Indexed(tensor, indices)
    else:
        raise ValueError("More indices than rank!")


def reshape(variable, *shapes):
    """Reshape a variable (splitting indices only).

    :arg variable: a :py:class:`Variable`
    :arg shapes: one shape tuple for each dimension of the variable.
    """
    dim2idxs = []
    indices = []
    for shape in shapes:
        idxs = []
        for e in shape:
            i = Index()
            i.set_extent(e)
            idxs.append((i, e))
            indices.append(i)
        dim2idxs.append((0, tuple(idxs)))
    expr = FlexiblyIndexed(variable, tuple(dim2idxs))
    return ComponentTensor(expr, tuple(indices))<|MERGE_RESOLUTION|>--- conflicted
+++ resolved
@@ -28,15 +28,11 @@
 __all__ = ['Node', 'Identity', 'Literal', 'Zero', 'Variable', 'Sum',
            'Product', 'Division', 'Power', 'MathFunction', 'MinValue',
            'MaxValue', 'Comparison', 'LogicalNot', 'LogicalAnd',
-<<<<<<< HEAD
            'LogicalOr', 'Conditional', 'Index', 'AffineIndex',
-           'VariableIndex', 'Indexed', 'ComponentTensor', 'IndexSum',
-           'ListTensor', 'Delta', 'IndexIterator', 'affine_index_group', 'partial_indexed']
-=======
-           'LogicalOr', 'Conditional', 'Index', 'VariableIndex',
-           'Indexed', 'FlexiblyIndexed', 'ComponentTensor',
-           'IndexSum', 'ListTensor', 'partial_indexed', 'reshape']
->>>>>>> f867938c
+           'VariableIndex', 'Indexed', 'FlexiblyIndexed',
+           'ComponentTensor', 'IndexSum', 'ListTensor', 'Delta',
+           'IndexIterator', 'affine_index_group', 'partial_indexed',
+           'reshape']
 
 
 class NodeMeta(type):
