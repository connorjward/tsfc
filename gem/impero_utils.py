--- conflicted
+++ resolved
@@ -38,7 +38,6 @@
     return expressions
 
 
-<<<<<<< HEAD
 def collect_variables(expressions):
     """Collect Variable objects that are actually used in expressions."""
     vset = set()
@@ -48,11 +47,8 @@
     return tuple(vset)
 
 
-def compile_gem(assignments, prefix_ordering, remove_zeros=False):
-=======
 def compile_gem(assignments, prefix_ordering, remove_zeros=False,
                 emit_return_accumulate=True):
->>>>>>> f14bb4f3
     """Compiles GEM to Impero.
 
     :arg assignments: list of (return variable, expression DAG root) pairs
